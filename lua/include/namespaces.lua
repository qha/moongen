--- conflicted
+++ resolved
@@ -72,19 +72,11 @@
 
 
 --- Iterate over all keys/values in a namespace
-<<<<<<< HEAD
 --- Note: namespaces do not offer a 'normal' iterator (e.g. through a __pair metamethod) due to locking.
 --- Iterating over a table requires a lock on the whole table; ensuring that the lock is released is
 --- easier with a forEach method than with a regular iterator.
---- @param cb function to call, receives (key, value) as arguments
-function namespace:forEach(cb)
-=======
--- Note: namespaces do not offer a 'normal' iterator (e.g. through a __pair metamethod) due to locking.
--- Iterating over a table requires a lock on the whole table; ensuring that the lock is released is
--- easier with a forEach method than with a regular iterator.
--- @param func function to call, receives (key, value) as arguments
+--- @param func function to call, receives (key, value) as arguments
 function namespace:forEach(func)
->>>>>>> 2baa025b
 	local caughtError
 	local cb = ffi.cast(cbType, function(key, val)
 		if caughtError then
