-- vim:ts=4:sw=4:noexpandtab
local mod = {}

local ffi	= require "ffi"
local dpdkc = require "dpdkc"
local dpdk	= require "dpdk"
local ns	= require "namespaces"
local serpent = require "Serpent"

ffi.cdef [[
	void* malloc(size_t size);
	void free(void* buf);
	void* alloc_huge(size_t size);
]]

local C = ffi.C
local cast = ffi.cast

--- Off-heap allocation, not garbage-collected.
-- @param ctype a ffi type, must be a pointer or array type
-- @param size the amount of memory to allocate
function mod.alloc(ctype, size)
	return cast(ctype, C.malloc(size))
end

--- Free off-heap allocated object.
function mod.free(buf)
	C.free(buf)
end

--- Off-heap allocation on huge pages, not garbage-collected.
-- See memory.alloc.
-- TODO: add a free function for this
function mod.allocHuge(ctype, size)
	return cast(ctype, C.alloc_huge(size))
end

local mempools = {}
local mempoolCache = ns:get()

local cacheEnabled = false

--- Enable mempool recycling.
-- Calling this function enables the mempool cache. This prevents memory leaks
-- as DPDK cannot delete mempools.
-- Mempools with the same parameters created on the same core will be recycled.
-- This is not yet enabled by default because I'm not 100% confident that it works
-- properly in all cases.
-- For example, mempools passed to other tasks will probably break stuff.
function mod.enableCache()
	cacheEnabled = true
end

local function getPoolFromCache(socket, n, bufSize)
	if not cacheEnabled then
		return
	end
	local pool
	mempoolCache.lock(function()
		-- TODO: pass an iterator context to the callback
		-- the context could then run functions like abort() or removeCurrent()
		local result
		mempoolCache:forEach(function(key, pool)
			if result then
				return
			end
			if pool.socket == socket
			and	pool.n == n
			and pool.bufSize == bufSize
			and pool.core == dpdk.getCore() then
				result = key
			end
		end)
		if result then
			pool = mempoolCache[result].pool
			mempoolCache[result] = nil
		end
	end)
	if pool then
		local bufs = {}
		for i = 1, n do
			local buf = pool:alloc(bufSize)
			ffi.fill(buf.data, buf.len, 0)
			bufs[#bufs + 1] = buf
		end
		for _, v in ipairs(bufs) do
			dpdkc.rte_pktmbuf_free_export(v)
		end
	end
	return pool
end

--- Create a new memory pool.
-- Memory pools are recycled once the owning task terminates.
-- Call :retain() for mempools that are passed to other tasks.
-- A table with named arguments should be used.
-- @param args A table containing the following named arguments
--	n optional (default = 2047), size of the mempool
--	func optional, init func, called for each argument
-- 	socket optional (default = socket of the calling thread), NUMA association. This cannot be the only argument in the call.
-- 	bufSize optional the size of each buffer, can only be used if all other args are passed as well
function mod.createMemPool(...)
	local args = {...}
	if type(args[1]) == "table" then
	  args = args[1]
	else
	  --print "[WARNING] You are using a depreciated method for calling createMemPool(...). createMemPool(...) should be used with named arguments."
      if type(args[1]) == "function" then
	    -- (func[, socket])
	    args.socket = args[2]
        args.func = args[1]
      elseif type(args[2]) == "number" then
        -- (n[, socket])
        args.socket = args[2]
	  end
	end
	-- DPDK recommends to use a value of n=2^k - 1 here
	args.n = args.n or 2047
	args.socket = args.socket or select(2, dpdk.getCore())
	args.bufSize = args.bufSize or 2048
	-- TODO: get cached mempool from the mempool pool if possible and use that instead
	-- FIXME: the todo seems to be already implemented here.
	local mem = getPoolFromCache(args.socket, args.n, args.bufSize) or dpdkc.init_mem(args.n, args.socket, args.bufSize)
	if args.func then
		local bufs = {}
		for i = 1, args.n do
			-- TODO: make this dependent on bufSize
			local buf = mem:alloc(1522)
			args.func(buf)
			bufs[#bufs + 1] = buf
		end
		for i, v in ipairs(bufs) do
			dpdkc.rte_pktmbuf_free_export(v)
		end
	end
	mempools[#mempools + 1] = {
		pool = mem,
		socket = args.socket,
		n = args.n,
		bufSize = args.bufSize,
		core = dpdk.getCore()
	}
	return mem
end

--- Free all memory pools owned by this task.
-- All queues using these pools must be stopped before calling this.
function mod.freeMemPools()
	if not cacheEnabled then
		return
	end
	for _, mem in ipairs(mempools) do
		mempoolCache[tostring(mem.pool)] = mem
	end
	mempools = {}
end

local mempool = {}
mempool.__index = mempool

--- Retain a memory pool.
-- This will prevent the pool from being returned to a pool of pools once the task ends.
function mempool:retain()
	for i, v in ipairs(mempools) do
		if v.pool == self then
			table.remove(mempools, i)
			return
		end
	end
end

function mempool:alloc(l)
	local r = dpdkc.alloc_mbuf(self)
	r.pkt.pkt_len = l
	r.pkt.data_len = l
	return r
end

local bufArray = {}

--- Create a new array of memory buffers (initialized to nil).
function mempool:bufArray(n)
	n = n or 63
	return setmetatable({
		size = n,
		array = ffi.new("struct rte_mbuf*[?]", n),
		mem = self,
	}, bufArray)
end

do
	local function alloc()
		error("buf array not associated with a memory pool", 2)
	end
	
	--- Create a new array of memory buffers (initialized to nil).
	-- This buf array is not associated with a memory pool.
	function mod.createBufArray(n)
		-- allow self-calls
		if self == mod then
			n = self
		end
		n = n or 63
		return setmetatable({
			size = n,
			array = ffi.new("struct rte_mbuf*[?]", n),
			alloc = alloc
		}, bufArray)
	end

	mod.bufArray = mod.createBufArray
end

function bufArray:offloadUdpChecksums(ipv4, l2Len, l3Len)
	ipv4 = ipv4 == nil or ipv4
	l2_len = l2_len or 14
	if ipv4 then
		l3_len = l3_len or 20
		for i = 0, self.size - 1 do
			self.array[i].ol_flags = bit.bor(self.array[i].ol_flags, dpdk.PKT_TX_IPV4_CSUM, dpdk.PKT_TX_UDP_CKSUM)
			self.array[i].pkt.header_lengths = l2_len * 512 + l3_len
		end
		dpdkc.calc_ipv4_pseudo_header_checksums(self.array, self.size, 20)
	else 
		l3_len = l3_len or 40
		for i = 0, self.size - 1 do
			self.array[i].ol_flags = bit.bor(self.array[i].ol_flags, dpdk.PKT_TX_UDP_CKSUM)
			self.array[i].pkt.header_lengths = l2_len * 512 + l3_len
		end
		dpdkc.calc_ipv6_pseudo_header_checksums(self.array, self.size, 30)
	end
end

<<<<<<< HEAD
function bufArray:offloadIPSec(idx, mode, sec_type)
	for i = 0, self.size - 1 do
		local buf = self.array[i]
		buf:offloadIPSec(idx, mode, sec_type)
	end
end

function bufArray:offloadIPChecksums(ipv4, l2Len, l3Len)
=======
--- If called, IP chksum offloading will be done for the first n packets
--	in the bufArray.
--	@param ipv4 optional (default = true) specifies, if the buffers contain ipv4 packets
--	@param l2Len optional (default = 14)
--	@param l3Len optional (default = 20)
--	@param n optional (default = bufArray.size) for how many packets in the array, the operation
--	  should be applied
function bufArray:offloadIPChecksums(ipv4, l2Len, l3Len, n)
>>>>>>> ba53d13c
	-- please do not touch this function without carefully measuring the performance impact
	-- FIXME: touched this.
	--	added parameter n
	ipv4 = ipv4 == nil or ipv4
	n = n or self.size
	if ipv4 then
		l2_len = l2_len or 14
		l3_len = l3_len or 20
		for i = 0, n - 1 do
			local buf = self.array[i]
			buf.ol_flags = bit.bor(buf.ol_flags, dpdk.PKT_TX_IPV4_CSUM)
			buf.pkt.header_lengths = l2_len * 512 + l3_len
		end
	end
end

function bufArray:offloadTcpChecksums(ipv4, l2Len, l3Len)
	ipv4 = ipv4 == nil or ipv4
	l2_len = l2_len or 14
	if ipv4 then
		l3_len = l3_len or 20
		for i = 0, self.size - 1 do
			self.array[i].ol_flags = bit.bor(self.array[i].ol_flags, dpdk.PKT_TX_IPV4_CSUM, dpdk.PKT_TX_TCP_CKSUM)
			self.array[i].pkt.header_lengths = l2_len * 512 + l3_len
		end
		dpdkc.calc_ipv4_pseudo_header_checksums(self.array, self.size, 25)
	else 
		l3_len = l3_len or 40
		for i = 0, self.size - 1 do
			self.array[i].ol_flags = bit.bor(self.array[i].ol_flags, dpdk.PKT_TX_TCP_CKSUM)
			self.array[i].pkt.header_lengths = l2_len * 512 + l3_len
		end
		dpdkc.calc_ipv6_pseudo_header_checksums(self.array, self.size, 35)
	end
end

--- Allocates buffers from the memory pool and fills the array
function bufArray:alloc(size)
	dpdkc.alloc_mbufs(self.mem, self.array, self.size, size)
end

--- Free all buffers in the array. Stops when it encounters the first one that is null.
function bufArray:freeAll()
	for i = 0, self.size - 1 do
		if self.array[i] == nil then
			return
		end
		dpdkc.rte_pktmbuf_free_export(self.array[i])
		self.array[i] = nil
	end
end

--- Free the first n buffers.
function bufArray:free(n)
	for i = 0, n - 1 do
		if self.array[i] ~= nil then
			dpdkc.rte_pktmbuf_free_export(self.array[i])
		end
	end
end

function bufArray.__index(self, k)
	-- TODO: is this as fast as I hope it to be?
	return type(k) == "number" and self.array[k - 1] or bufArray[k]
end

function bufArray.__newindex(self, i, v)
	self.array[i - 1] = v
end

function bufArray.__len(self)
	return self.size
end

do
	local function it(self, i)
		if i >= self.size then
			return nil
		end
		return i + 1, self.array[i]
	end

	function bufArray.__ipairs(self)
		return it, self, 0
	end
end


ffi.metatype("struct mempool", mempool)

return mod
<|MERGE_RESOLUTION|>--- conflicted
+++ resolved
@@ -231,7 +231,6 @@
 	end
 end
 
-<<<<<<< HEAD
 function bufArray:offloadIPSec(idx, mode, sec_type)
 	for i = 0, self.size - 1 do
 		local buf = self.array[i]
@@ -239,8 +238,6 @@
 	end
 end
 
-function bufArray:offloadIPChecksums(ipv4, l2Len, l3Len)
-=======
 --- If called, IP chksum offloading will be done for the first n packets
 --	in the bufArray.
 --	@param ipv4 optional (default = true) specifies, if the buffers contain ipv4 packets
@@ -249,7 +246,6 @@
 --	@param n optional (default = bufArray.size) for how many packets in the array, the operation
 --	  should be applied
 function bufArray:offloadIPChecksums(ipv4, l2Len, l3Len, n)
->>>>>>> ba53d13c
 	-- please do not touch this function without carefully measuring the performance impact
 	-- FIXME: touched this.
 	--	added parameter n
