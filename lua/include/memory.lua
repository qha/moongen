--- conflicted
+++ resolved
@@ -97,30 +97,14 @@
 end
 
 --- Create a new memory pool.
-<<<<<<< HEAD
 --- Memory pools are recycled once the owning task terminates.
 --- Call :retain() for mempools that are passed to other tasks.
---- @param n optional (default = 2047), size of the mempool
---- @param func optional, init func, called for each argument
---- @param socket optional (default = socket of the calling thread), NUMA association. This cannot be the only argument in the call.
---- @param bufSize optional the size of each buffer, can only be used if all other args are passed as well
-function mod.createMemPool(n, func, socket, bufSize)
-	if type(n) == "function" then -- (func[, socket])
-		socket = func
-		func = n
-		n = nil
-	elseif type(func) == "number" then -- (n[, socket])
-		socket = func
-		func = nil
-=======
--- Memory pools are recycled once the owning task terminates.
--- Call :retain() for mempools that are passed to other tasks.
--- A table with named arguments should be used.
--- @param args A table containing the following named arguments
---	n optional (default = 2047), size of the mempool
---	func optional, init func, called for each argument
--- 	socket optional (default = socket of the calling thread), NUMA association. This cannot be the only argument in the call.
--- 	bufSize optional the size of each buffer, can only be used if all other args are passed as well
+--- A table with named arguments should be used.
+--- @param args A table containing the following named arguments
+---	@param n optional (default = 2047), size of the mempool
+---	@param func optional, init func, called for each argument
+--- @param	socket optional (default = socket of the calling thread), NUMA association. This cannot be the only argument in the call.
+--- @param	bufSize optional the size of each buffer, can only be used if all other args are passed as well
 function mod.createMemPool(...)
 	local args = {...}
 	if type(args[1]) == "table" then
@@ -135,7 +119,6 @@
         -- (n[, socket])
         args.socket = args[2]
 	  end
->>>>>>> 2baa025b
 	end
 	-- DPDK recommends to use a value of n=2^k - 1 here
 	args.n = args.n or 2047
