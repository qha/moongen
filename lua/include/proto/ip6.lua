------------------------------------------------------------------------
--- @file ip6.lua
--- @brief Internet protocol (v6) utility.
--- Utility functions for the ip6_address and ip6_header structs 
--- defined in \ref headers.lua . \n
--- Includes:
--- - IP6 constants
--- - IP6 address utility
--- - IP6 header utility
--- - Definition of IP6 packets
------------------------------------------------------------------------

local ffi = require "ffi"
local pkt = require "packet"

require "utils"
require "headers"

local ntoh, hton = ntoh, hton
local ntoh16, hton16 = ntoh16, hton16
local bswap = bswap
local bswap16 = bswap16
local bor, band, bnot, rshift, lshift= bit.bor, bit.band, bit.bnot, bit.rshift, bit.lshift
local istype = ffi.istype
local format = string.format

------------------------------------------------------------------------------------
---- IP6 constants
------------------------------------------------------------------------------------

--- IP6 protocol constants
local ip6 = {}

--- NextHeader field value for Tcp
ip6.PROTO_TCP 	= 0x06
--- NextHeader field value for Udp
ip6.PROTO_UDP 	= 0x11
--- NextHeader field value for Icmp
ip6.PROTO_ICMP	= 0x3a -- 58
ip6.PROTO_ESP	= 0x32
ip6.PROTO_AH	= 0x33


-------------------------------------------------------------------------------------
---- IPv6 addresses
-------------------------------------------------------------------------------------

--- Module for ip6_address struct (see \ref headers.lua).
local ip6Addr = {}
ip6Addr.__index = ip6Addr
local ip6AddrType = ffi.typeof("union ip6_address")

--- Retrieve the IPv6 address.
--- @return Address in 'union ip6_address' format.
function ip6Addr:get()
	local addr = ip6AddrType()
	addr.uint32[0] = bswap(self.uint32[3])
	addr.uint32[1] = bswap(self.uint32[2])
	addr.uint32[2] = bswap(self.uint32[1])
	addr.uint32[3] = bswap(self.uint32[0])
	return addr
end

--- Set the IPv6 address.
--- @param addr Address in 'union ip6_address' format.
function ip6Addr:set(addr)
	self.uint32[0] = bswap(addr.uint32[3])
	self.uint32[1] = bswap(addr.uint32[2])
	self.uint32[2] = bswap(addr.uint32[1])
	self.uint32[3] = bswap(addr.uint32[0])
end

--- Set the IPv6 address.
--- @param ip Address in string format.
function ip6Addr:setString(ip)
	self:set(parseIP6Address(ip))
end

--- Test equality of two IPv6 addresses.
--- @param lhs Address in 'union ip6_address' format.
--- @param rhs Address in 'union ip6_address' format.
--- @return true if equal, false otherwise.
function ip6Addr.__eq(lhs, rhs)
	return istype(ip6AddrType, lhs) and istype(ip6AddrType, rhs) and lhs.uint64[0] == rhs.uint64[0] and lhs.uint64[1] == rhs.uint64[1]
end

--- Add a number to an IPv6 address.
--- Max. 64bit, commutative.
--- @param lhs Address in 'union ip6_address' format.
--- @param rhs Number to add (64 bit integer).
--- @return Resulting address in 'union ip6_address' format.
function ip6Addr.__add(lhs, rhs)
	-- calc ip (self) + number (val)
	local self, val
	if istype(ip6AddrType, lhs) then
		self = lhs
		val = rhs
	else
		-- commutative for number + ip
		self = rhs
		val = lhs
	end -- TODO: ip + ip?
	local addr = ip6AddrType()
	local low, high = self.uint64[0], self.uint64[1]
	low = low + val
	-- handle overflow
	if low < val and val > 0 then
		high = high + 1
	-- handle underflow
	elseif low > -val and val < 0 then
		high = high - 1
	end
	addr.uint64[0] = low
	addr.uint64[1] = high
	return addr
end

--- Add a number to an IPv6 address in-place.
--- Max 64 bit.
--- @param val Number to add (64 bit integer).
function ip6Addr:add(val)
	-- calc ip (self) + number (val)
	local low, high = bswap(self.uint64[1]), bswap(self.uint64[0])
	low = low + val
	-- handle overflow
	if low < val and val > 0 then
		high = high + 1
	-- handle underflow
	elseif low > -val and val < 0 then
		high = high - 1
	end
	self.uint64[1] = bswap(low)
	self.uint64[0] = bswap(high)
end

--- Subtract a number from an IPv6 address.
--- Max. 64 bit.
--- @param val Number to substract (64 bit integer).
--- @return Resulting address in 'union ip6_address' format.
function ip6Addr:__sub(val)
	return self + -val
end

--- Retrieve the string representation of an IPv6 address.
--- Assumes 'union ip6_address' is in network byteorder.
--- @param doByteSwap Optional change the byteorder of the ip6 address before returning the string representation.
--- @return Address in string format.
function ip6Addr:getString(doByteSwap)
	doByteSwap = doByteSwap or false
	if doByteSwap then
		self = self:get()
	end

	return ("%02x%02x:%02x%02x:%02x%02x:%02x%02x:%02x%02x:%02x%02x:%02x%02x:%02x%02x"):format(
			self.uint8[0], self.uint8[1], self.uint8[2], self.uint8[3], 
			self.uint8[4], self.uint8[5], self.uint8[6], self.uint8[7], 
			self.uint8[8], self.uint8[9], self.uint8[10], self.uint8[11], 
			self.uint8[12], self.uint8[13], self.uint8[14], self.uint8[15]
			)
end


------------------------------------------------------------------------------
---- IPv6 header
------------------------------------------------------------------------------

--- Module for ip6_header struct (see \ref headers.lua).
local ip6Header = {}
ip6Header.__index = ip6Header

--- Set the version. 
--- @param int IP6 header version as 4 bit integer. Should always be '6'.
function ip6Header:setVersion(int)
	int = int or 6
	int = band(lshift(int, 28), 0xf0000000) -- fill to 32 bits
	
	old = bswap(self.vtf)
	old = band(old, 0x0fffffff)	-- remove old value
	
	self.vtf = bswap(bor(old, int))
end

--- Retrieve the version.
--- @return Version as 4 bit integer.
function ip6Header:getVersion()
	return band(rshift(bswap(self.vtf), 28), 0x0000000f)
end

--- Retrieve the version.
--- @return Version as string.
function ip6Header:getVersionString()
	return self:getVersion()
end

--- Set the traffic class.
--- @param int Traffic class of the ip6 header as 8 bit integer.
function ip6Header:setTrafficClass(int)
	int = int or 0
	int = band(lshift(int, 20), 0x0ff00000)
	
	old = bswap(self.vtf)
	old = band(old, 0xf00fffff)
	
	self.vtf = bswap(bor(old, int))
end

--- Retrieve the traffic class.
--- @return Traffic class as 8 bit integer.
function ip6Header:getTrafficClass()
	return band(rshift(bswap(self.vtf), 20), 0x000000ff)
end

--- Retrieve the traffic class.
--- @return Traffic class as string.
function ip6Header:getTrafficClassString()
	return self:getTrafficClass()
end

--- Set the flow label.
--- @param int Flow label of the ip6 header as 20 bit integer.
function ip6Header:setFlowLabel(int)
	int = int or 0
	int = band(int, 0x000fffff)
	
	old = bswap(self.vtf)
	old = band(old, 0xfff00000)
	
	self.vtf = bswap(bor(old, int))
end

--- Retrieve the flow label.
--- @return Flow label as 20 bit integer.
function ip6Header:getFlowLabel()
	return band(bswap(self.vtf), 0x000fffff)
end

--- Retrieve the flow label.
--- @return Flow label as string.
function ip6Header:getFlowLabelString()
	return self:getFlowLabel()
end

--- Set the payload length.
--- @param int Length of the ip6 header payload (hence, excluding l2 and l3 headers). 16 bit integer.
function ip6Header:setLength(int)
	int = int or 8	-- with eth + UDP -> minimum 66
	self.len = hton16(int)
end

--- Retrieve the length.
--- @return Length as 16 bit integer.
function ip6Header:getLength()
	return hton16(self.len)
end

--- Retrieve the length.
--- @return Length as string.
function ip6Header:getLengthString()
	return self:getLength()
end

--- Set the next header.
--- @param int Next header of the ip6 header as 8 bit integer.
function ip6Header:setNextHeader(int)
	int = int or ip6.PROTO_UDP
	self.nextHeader = int
end

--- Retrieve the next header.
--- @return Next header as 8 bit integer.
function ip6Header:getNextHeader()
	return self.nextHeader
end

--- Retrieve the next header.
--- @return Next header as string.
function ip6Header:getNextHeaderString()
	local proto = self:getNextHeader()
	local cleartext = ""

	if proto == ip6.PROTO_ICMP then
		cleartext = "(ICMP)"
	elseif proto == ip6.PROTO_UDP then
		cleartext = "(UDP)"
	elseif proto == ip6.PROTO_TCP then
		cleartext = "(TCP)"
	elseif proto == ip6.PROTO_ESP then
		cleartext = "(ESP)"
	elseif proto == ip6.PROTO_AH then
		cleartext = "(AH)"
	else
		cleartext = "(unknown)"
	end
	
	return format("0x%02x %s", proto, cleartext)
end

--- Set the time-to-live (TTL).
--- @param int TTL of the ip6 header as 8 bit integer.
function ip6Header:setTTL(int)
	int = int or 64
	self.ttl = int
end

--- Retrieve the time-to-live.
--- @return TTL as 8 bit integer.
function ip6Header:getTTL()
	return self.ttl
end

--- Retrieve the time-to-live.
--- @return TTL as string.
function ip6Header:getTTLString()
	return self:getTTL()
end

--- Set the destination address.
--- @param addr Address in 'union ip6_address' format.
function ip6Header:setDst(addr)
	self.dst:set(addr)
end

--- Retrieve the IP6 destination address.
--- @return Address in 'union ip6_address' format.
function ip6Header:getDst()
	return self.dst:get()
end

--- Set the source address.
--- @param addr Address in 'union ip6_address' format.
function ip6Header:setSrc(addr)
	self.src:set(addr)
end

--- Retrieve the IP6 source address.
--- @return Address in 'union ip6_address' format.
function ip6Header:getSrc()
	return self.src:get()
end

--- Set the destination address.
--- @param str Address in string format.
function ip6Header:setDstString(str)
	self:setDst(parseIP6Address(str))
end

--- Retrieve the IP6 destination address.
--- @return Address in string format.
function ip6Header:getDstString()
	return self.dst:getString()
end

--- Set the source address.
--- @param str Address in string format.
function ip6Header:setSrcString(str)
	self:setSrc(parseIP6Address(str))
end

--- Retrieve the IP6 source address.
--- @return Address in source format.
function ip6Header:getSrcString()
	return self.src:getString()
end

--- Set all members of the ip6 header.
--- Per default, all members are set to default values specified in the respective set function.
--- Optional named arguments can be used to set a member to a user-provided value.
--- @param args Table of named arguments. Available arguments: ip6Version, ip6TrafficClass, ip6FlowLabel, ip6Length, ip6NextHeader, ip6TTL, ip6Src, ip6Dst
--- @param pre prefix for namedArgs. Default 'ip6'.
--- @code
--- fill() --- only default values
--- fill{ ip6Src="f880::ab", ip6TTL=101 } --- all members are set to default values with the exception of ip6Src and ip6TTL
--- @endcode
function ip6Header:fill(args, pre)
	args = args or {}
	pre = pre or "ip6"

	self:setVersion(args[pre .. "Version"])
	self:setTrafficClass(args[pre .. "TrafficClass"])
	self:setFlowLabel(args[pre .. "FlowLabel"])
	self:setLength(args[pre .. "Length"])
	self:setNextHeader(args[pre .. "NextHeader"])
	self:setTTL(args[pre .. "TTL"])
	
	local src = pre .. "Src"
	local dst = pre .. "Dst"
	args[src] = args[src] or "fe80::1"
	args[dst] = args[dst] or "fe80::2"	
	
	-- if for some reason the address is in 'union ip6_address' format, cope with it
	if type(args[src]) == "string" then
		self:setSrcString(args[src])
	else
		self:setSrc(args[src])
	end
	if type(args[dst]) == "string" then
		self:setDstString(args[dst])
	else
		self:setDst(args[dst])
	end
end

--- Retrieve the values of all members.
--- @param pre prefix for namedArgs. Default 'ip6'.
--- @return Table of named arguments. For a list of arguments see "See also".
--- @see ip6Header:fill
function ip6Header:get(pre)
	pre = pre or "ip6"

	local args = {}
	args[pre .. "Src"] = self:getSrcString()
	args[pre .. "Dst"] = self:getDstString()
	args[pre .. "Version"] = self:getVersion()
	args[pre .. "TrafficClass"] = self:getTrafficClass()
	args[pre .. "FlowLabel"] = self:getFlowLabel()
	args[pre .. "Length"] = self:getLength()
	args[pre .. "NextHeader"] = self:getNextHeader()
	args[pre .. "TTL"] = self:getTTL()

	return args
end

--- Retrieve the values of all members.
--- @return Values in string format.
function ip6Header:getString()
	return "IP6 " .. self:getSrcString() .. " > " .. self:getDstString() .. " ver " .. self:getVersionString() 
		   .. " tc " .. self:getTrafficClassString() .. " fl " .. self:getFlowLabelString() .. " len " .. self:getLengthString() 
		   .. " next " .. self:getNextHeaderString() .. " ttl " .. self:getTTLString()
end

-- Maps headers to respective nextHeader value.
-- This list should be extended whenever a new protocol is added to 'IPv6 constants'. 
local mapNameProto = {
	icmp = ip6.PROTO_ICMP,
	udp = ip6.PROTO_UDP,
<<<<<<< HEAD
	tcp = ip6.PROTO_TCP,
	esp = ip6.PROTO_ESP,
	ah = ip6.PROTO_AH,
=======
	tcp = ip6.PROTO_TCP, 
>>>>>>> 749a02b6
}

--- Resolve which header comes after this one (in a packet).
--- For instance: in tcp/udp based on the ports.
--- This function must exist and is only used when get/dump is executed on
--- an unknown (mbuf not yet casted to e.g. tcpv6 packet) packet (mbuf)
--- @return String next header (e.g. 'udp', 'icmp', nil)
function ip6Header:resolveNextHeader()
	local proto = self:getNextHeader()
	for name, _proto in pairs(mapNameProto) do
		if proto == _proto then
			return name
		end
	end
	return nil
end

--- Change the default values for namedArguments (for fill/get).
--- This can be used to for instance calculate a length value based on the total packet length.
--- See proto/ip4.setDefaultNamedArgs as an example.
--- This function must exist and is only used by packet.fill.
--- @param pre The prefix used for the namedArgs, e.g. 'ip6'
--- @param namedArgs Table of named arguments (see See Also)
--- @param nextHeader The header following after this header in a packet
--- @param accumulatedLength The so far accumulated length for previous headers in a packet
--- @see ip6Header:fill
function ip6Header:setDefaultNamedArgs(pre, namedArgs, nextHeader, accumulatedLength)
	-- set length
	if not namedArgs[pre .. "Length"] and namedArgs["pktLength"] then
		namedArgs[pre .. "Length"] = namedArgs["pktLength"] - (accumulatedLength + 40)
	end
	
	-- set protocol
	if not namedArgs[pre .. "NextHeader"] then
		for name, type in pairs(mapNameProto) do
			if nextHeader == name then
				namedArgs[pre .. "NextHeader"] = type
				break
			end
		end
	end
	return namedArgs
end

----------------------------------------------------------------------------------
---- Packets
----------------------------------------------------------------------------------

--- Cast the packet to an IP6 packet 
pkt.getIP6Packet = packetCreate("eth", "ip6")


------------------------------------------------------------------------
---- Metatypes
------------------------------------------------------------------------

ffi.metatype("union ip6_address", ip6Addr)
ffi.metatype("struct ip6_header", ip6Header)

return ip6<|MERGE_RESOLUTION|>--- conflicted
+++ resolved
@@ -433,13 +433,9 @@
 local mapNameProto = {
 	icmp = ip6.PROTO_ICMP,
 	udp = ip6.PROTO_UDP,
-<<<<<<< HEAD
 	tcp = ip6.PROTO_TCP,
 	esp = ip6.PROTO_ESP,
 	ah = ip6.PROTO_AH,
-=======
-	tcp = ip6.PROTO_TCP, 
->>>>>>> 749a02b6
 }
 
 --- Resolve which header comes after this one (in a packet).
