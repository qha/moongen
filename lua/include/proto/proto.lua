------------------------------------------------------------------------
--- @file proto.lua
--- @brief Includes all protocol modules in one place.
------------------------------------------------------------------------
local proto = {}

proto.arp = require "proto.arp"
proto.ip4 = require "proto.ip4"
proto.ip6 = require "proto.ip6"
proto.icmp = require "proto.icmp"
proto.udp = require "proto.udp"
proto.tcp = require "proto.tcp"
proto.ptp = require "proto.ptp"
<<<<<<< HEAD
proto.vxlan = require "proto.vxlan"
=======
proto.esp = require "proto.esp"
proto.ah = require "proto.ah"
>>>>>>> 888dc94d

return proto<|MERGE_RESOLUTION|>--- conflicted
+++ resolved
@@ -11,11 +11,8 @@
 proto.udp = require "proto.udp"
 proto.tcp = require "proto.tcp"
 proto.ptp = require "proto.ptp"
-<<<<<<< HEAD
 proto.vxlan = require "proto.vxlan"
-=======
 proto.esp = require "proto.esp"
 proto.ah = require "proto.ah"
->>>>>>> 888dc94d
 
 return proto