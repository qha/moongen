#include <rte_config.h>
#include <rte_ethdev.h> 
#include <rte_mempool.h>
#include <rte_ether.h>
#include <rte_cycles.h>
#include <rte_mbuf.h>
#include <ixgbe_type.h>
<<<<<<< HEAD
#include <rte_mbuf.h>
#include <rte_eth_ctrl.h>

// required for i40e_type.h
#define X722_SUPPORT
#define X722_A0_SUPPORT
=======

#include "rdtsc.h"
>>>>>>> aebbd867

// i40e_ethdev depends on i40e_type.h but doesn't include it
// some macro names clash with ixgbe macros included in some of the DPDK header
// TODO: find a better solution like one file per driver
#undef UNREFERENCED_4PARAMETER
#undef UNREFERENCED_3PARAMETER
#undef UNREFERENCED_2PARAMETER
#undef UNREFERENCED_1PARAMETER
#undef DEBUGOUT
#undef DEBUGFUNC
#undef DEBUGOUT1
#undef DEBUGOUT2
#undef DEBUGOUT3
#undef DEBUGOUT6
#undef DEBUGOUT7
#include <i40e_type.h>
#include <i40e_ethdev.h>
#include "device.h"

// default descriptors per queue
#define DEFAULT_RX_DESCS 512
#define DEFAULT_TX_DESCS 256

// values taken from the DPDK-L2FWD example, optimized for 82599 chips
#define RX_PTHRESH 8
#define RX_HTHRESH 8
#define RX_WTHRESH 4
#define TX_PTHRESH 36
#define TX_HTHRESH 0
#define TX_WTHRESH 0

#define DEFAULT_MTU 8000

static volatile uint8_t* registers[RTE_MAX_ETHPORTS];

uint32_t read_reg32(uint8_t port, uint32_t reg) {
	return *(volatile uint32_t*)(registers[port] + reg);
}

void write_reg32(uint8_t port, uint32_t reg, uint32_t val) {
	*(volatile uint32_t*)(registers[port] + reg) = val;
}

uint64_t read_reg64(uint8_t port, uint32_t reg) {
	return *(volatile uint64_t*)(registers[port] + reg);
}

void write_reg64(uint8_t port, uint32_t reg, uint64_t val) {
	*(volatile uint64_t*)(registers[port] + reg) = val;
}

static inline volatile uint32_t* get_reg_addr(uint8_t port, uint32_t reg) {
	return (volatile uint32_t*)(registers[port] + reg);
}

<<<<<<< HEAD
int get_max_ports() {
	return RTE_MAX_ETHPORTS;
}

int configure_device(int port, int rx_queues, int tx_queues, int rx_descs, int tx_descs, uint16_t link_speed, struct rte_mempool* mempool, bool drop_en, uint8_t rss_enable, struct mg_rss_hash_mask * hash_functions) {
=======
// TODO: we should use a struct here
int configure_device(int port, int rx_queues, int tx_queues, int rx_descs, int tx_descs, uint16_t link_speed, struct rte_mempool* mempool, bool drop_en, uint8_t rss_enable, struct mg_rss_hash_mask * hash_functions, bool disable_offloads) {
>>>>>>> aebbd867
  //printf("configure device: rxqueues = %d, txdevs = %d, port = %d\n", rx_queues, tx_queues, port);
	if (port >= RTE_MAX_ETHPORTS) {
		printf("error: Maximum number of supported ports is %d\n   This can be changed with the DPDK compile-time configuration variable RTE_MAX_ETHPORTS\n", RTE_MAX_ETHPORTS);
		return -1;
	}

  uint64_t rss_hash_functions = 0;
  if(rss_enable && hash_functions != NULL){
    // configure the selected hash functions:
    if(hash_functions->ipv4){
      rss_hash_functions |= ETH_RSS_IPV4 | ETH_RSS_FRAG_IPV4;
      //printf("ipv4\n");
    }
    if(hash_functions->udp_ipv4){
      rss_hash_functions |= ETH_RSS_NONFRAG_IPV4_UDP;
      //printf("ipv4 udp\n");
    }
    if(hash_functions->tcp_ipv4){
      rss_hash_functions |= ETH_RSS_NONFRAG_IPV4_TCP;
      //printf("ipv4 tcp\n");
    }
    if(hash_functions->ipv6){
      rss_hash_functions |= ETH_RSS_IPV6 | ETH_RSS_FRAG_IPV6;
      //printf("ipv6\n");
    }
    if(hash_functions->udp_ipv6){
      rss_hash_functions |= ETH_RSS_NONFRAG_IPV6_UDP;
      //printf("ipv6 udp\n");
    }
    if(hash_functions->tcp_ipv6){
      rss_hash_functions |= ETH_RSS_NONFRAG_IPV6_TCP;
      //printf("ipv6 tcp\n");
    }
  }


	// TODO: enable other FDIR filter types
	struct rte_fdir_conf fdir_conf = {
		.mode = RTE_FDIR_MODE_PERFECT,
		.pballoc = RTE_FDIR_PBALLOC_64K,
		.status = RTE_FDIR_REPORT_STATUS_ALWAYS,
		.flex_conf = {
			.nb_payloads = 1,
			.nb_flexmasks = 1,
			.flex_set = {
				[0] = {
					.type = RTE_ETH_RAW_PAYLOAD,
					.src_offset = { [0] = 42, [1] = 43 }, // TODO: support other values
				}
			},
			.flex_mask = {
				[0] = {
					// any other value is apparently an error for this undocumented field
					.flow_type = RTE_ETH_FLOW_UNKNOWN,
					.mask = { [0] = 0xFF, [1] = 0xFF }
				}
			},
		},
		.drop_queue = 63, // TODO: support for other NICs
	};

  struct rte_eth_rss_conf rss_conf = {
    .rss_key = NULL,
    .rss_key_len = 0,
    .rss_hf = rss_hash_functions,
  };
	struct rte_eth_conf port_conf = {
		.rxmode = {
			.mq_mode = rss_enable ? ETH_MQ_RX_RSS : ETH_MQ_RX_NONE,
			.split_hdr_size = 0,
			.header_split = 0,
			.hw_ip_checksum = 1,
			.hw_vlan_filter = 0,
			.jumbo_frame = 0,
			.hw_strip_crc = 1,
			.hw_vlan_strip = 1,
		},
		.txmode = {
			.mq_mode = ETH_MQ_TX_NONE,
		},
	//	.fdir_conf = fdir_conf,
		.link_speed = link_speed,
    	.rx_adv_conf.rss_conf = rss_conf,
	};
	int rc = rte_eth_dev_configure(port, rx_queues, tx_queues, &port_conf);
	if (rc) return rc;
	// DPDK documentation suggests that the tx queues should be set up before the rx queues
	struct rte_eth_txconf tx_conf = {
		// TODO: this should use different values for older GbE NICs
		.tx_thresh = {
			.pthresh = TX_PTHRESH,
			.hthresh = TX_HTHRESH,
			.wthresh = TX_WTHRESH,
		},
		.tx_free_thresh = 0, // 0 = default
		.tx_rs_thresh = 0, // 0 = default
		.txq_flags = ETH_TXQ_FLAGS_NOMULTSEGS | (disable_offloads ? ETH_TXQ_FLAGS_NOOFFLOADS : 0),
	};
	for (int i = 0; i < tx_queues; i++) {
		// TODO: get socket id for the NIC
		rc = rte_eth_tx_queue_setup(port, i, tx_descs ? tx_descs : DEFAULT_TX_DESCS, SOCKET_ID_ANY, &tx_conf);
		if (rc) {
			printf("could not configure tx queue %d\n", i);
			return rc;
		}
	}
	struct rte_eth_rxconf rx_conf = {
		.rx_drop_en = drop_en, // TODO: make this configurable per queue
		.rx_thresh = {
			.pthresh = RX_PTHRESH,
			.hthresh = RX_HTHRESH,
			.wthresh = RX_WTHRESH,
		},
	};
	for (int i = 0; i < rx_queues; i++) {
		// TODO: get socket id for the NIC
		rc = rte_eth_rx_queue_setup(port, i, rx_descs ? rx_descs : DEFAULT_RX_DESCS, SOCKET_ID_ANY, &rx_conf, mempool);
		if (rc != 0) {
			printf("could not configure rx queue %d\n", i);
			return rc;
		}
	}
	rc = rte_eth_dev_start(port);
	// save memory address of the register file
	struct rte_eth_dev_info dev_info;
	rte_eth_dev_info_get(port, &dev_info);
	registers[port] = (uint8_t*) dev_info.pci_dev->mem_resource[0].addr;
	// allow sending large and small frames
	rte_eth_dev_set_mtu(port, DEFAULT_MTU);
	uint32_t hlReg0 = read_reg32(port, 0x4240);
	hlReg0 &= ~(1 << 10); // TXPADEN
	hlReg0 |= (1 << 2); // JUMBOEN
	write_reg32(port, 0x4240, hlReg0);
	uint32_t tctl = read_reg32(port, 0x0400);
	tctl &= ~(1 << 3); // PSP
	write_reg32(port, 0x0400, tctl);
	return rc; 
}

void* get_eth_dev(int port) {
	return &rte_eth_devices[port];
}

void* get_i40e_dev(int port) {
	return I40E_DEV_PRIVATE_TO_HW(rte_eth_devices[port].data->dev_private);
}

int get_pci_function(int port) {
	struct rte_eth_dev_info dev_info;
	rte_eth_dev_info_get(port, &dev_info);
	return dev_info.pci_dev->addr.function;
}

int get_i40e_vsi_seid(int port) {
	return I40E_DEV_PRIVATE_TO_PF(rte_eth_devices[port].data->dev_private)->main_vsi->seid;
}

uint64_t get_mac_addr(int port, char* buf) {
	struct ether_addr addr;
	rte_eth_macaddr_get(port, &addr);
	if (buf) {
		sprintf(buf, "%02X:%02X:%02X:%02X:%02X:%02X", addr.addr_bytes[0], addr.addr_bytes[1], addr.addr_bytes[2], addr.addr_bytes[3], addr.addr_bytes[4], addr.addr_bytes[5]);
	}
	return addr.addr_bytes[0] | (addr.addr_bytes[1] << 8) | (addr.addr_bytes[2] << 16) | ((uint64_t) addr.addr_bytes[3] << 24) | ((uint64_t) addr.addr_bytes[4] << 32) | ((uint64_t) addr.addr_bytes[5] << 40);
}

uint32_t get_pci_id(uint8_t port) {
	struct rte_eth_dev_info dev_info;
	rte_eth_dev_info_get(port, &dev_info);
	return dev_info.pci_dev->id.vendor_id << 16 | dev_info.pci_dev->id.device_id;
}

uint8_t get_socket(uint8_t port) {
	struct rte_eth_dev_info dev_info;
	rte_eth_dev_info_get(port, &dev_info);
	int node = dev_info.pci_dev->numa_node;
	if (node == -1) {
		node = 0;
	}
	return (uint8_t) node;
}

// FIXME: doesn't support syncing between different NIC families (e.g. GbE vs. 10 GBE)
// this is somewhat tricky because they use a different timer granularity
void sync_clocks(uint8_t port1, uint8_t port2, uint32_t timl, uint32_t timh, uint32_t adjl, uint32_t adjh) {
	// resetting SYSTIML twice prevents a race-condition when SYSTIML is just about to overflow into SYSTIMH
	write_reg32(port1, timl, 0);
	write_reg32(port2, timl, 0);
	write_reg32(port1, timh, 0);
	write_reg32(port2, timh, 0);
	if (port1 == port2) {
		// just reset timers if port1 == port2
		return;
	}
	volatile uint32_t* port1time = get_reg_addr(port1, timl);
	volatile uint32_t* port2time = get_reg_addr(port2, timl);
	const int num_runs = 7; // must be odd
	int32_t offsets[num_runs];
	*port1time = 0;
	*port2time = 0; // the clocks now differ by offs, the time for the write access which is calculated in the following loop
	for (int i = 0; i < num_runs; i++) {
		uint32_t x1 = *port1time;
		uint32_t x2 = *port2time;
		uint32_t y1 = *port2time;
		uint32_t y2 = *port1time;
		int32_t delta_t = abs(((int64_t) x1 - x2 - ((int64_t) y2 - y1)) / 2); // time between two reads
		int32_t offs = delta_t + x1 - x2;
		offsets[i] = offs;
		//printf("%d: delta_t: %d\toffs: %d\n", i, delta_t, offs);
	}
	int cmp(const void* e1, const void* e2) {
		int32_t offs1 = *(int32_t*) e1;
		int32_t offs2 = *(int32_t*) e2;
		return offs1 < offs2 ? -1 : offs1 > offs2 ? 1 : 0;
	}
	// use the median offset
	qsort(offsets, num_runs, sizeof(int32_t), &cmp);
	int32_t offs = offsets[num_runs / 2];
	if (offs) {
		// offs of 0 is not supported
		write_reg32(port2, adjl, offs < 0 ? (uint32_t) -offs : (uint32_t) offs);
		write_reg32(port2, adjh, offs < 0 ? 1 << 31 : 0);
		// verification that the clocks are synced: the two clocks should only differ by a constant caused by the read operation
		// i.e. x2 - x1 = y2 - y1 iff clock1 == clock2
		/*uint32_t x1 = *port1time;
		uint32_t x2 = *port2time;
		uint32_t y1 = *port2time;
		uint32_t y2 = *port1time;
		printf("%d %d\n", x2 - x1, y2 - y1);*/
	}
}

// for calibration
int32_t get_clock_difference(uint8_t port1, uint8_t port2, uint32_t timl, uint32_t timh) {
	// TODO: this should take the delay between reading the two registers into account
	// however, this is not necessary for the current use case (measuring clock drift)
	volatile uint32_t p1time = read_reg32(port1, timl);
	volatile uint32_t p2time = read_reg32(port2, timl);
	volatile uint32_t p1timeh = read_reg32(port1, timh);
	volatile uint32_t p2timeh = read_reg32(port2, timh);

	return (((int64_t) p1timeh << 32) | p1time) - (((int64_t) p2timeh << 32) | p2time);
}

void send_all_packets(uint8_t port_id, uint16_t queue_id, struct rte_mbuf** pkts, uint16_t num_pkts) {
	uint32_t sent = 0;
	while (1) {
		sent += rte_eth_tx_burst(port_id, queue_id, pkts + sent, num_pkts - sent);
		if (sent >= num_pkts) {
			return;
		}
	}
	return;
}

// software timestamping
void send_packet_with_timestamp(uint8_t port_id, uint16_t queue_id, struct rte_mbuf* pkt, uint16_t offs) {
	while (1) {
		((uint64_t*)pkt->pkt.data)[offs] = read_rdtsc();
		if (rte_eth_tx_burst(port_id, queue_id, &pkt, 1) == 1) {
			return;
		}
	}
}

// software rate control

static uint64_t bad_pkts_sent[RTE_MAX_ETHPORTS];
static uint64_t bad_bytes_sent[RTE_MAX_ETHPORTS];

uint64_t get_bad_pkts_sent(uint8_t port_id) {
	return __sync_fetch_and_and(&bad_pkts_sent[port_id], 0);
}

uint64_t get_bad_bytes_sent(uint8_t port_id) {
	return __sync_fetch_and_and(&bad_bytes_sent[port_id], 0);
}

// TODO: figure out which NICs can actually transmit short frames, currently tested:
// NIC      Min Frame Length (including CRC, preamble, SFD, and IFG, i.e. a regular Ethernet frame would be 84 bytes)
// X540		76
// 82599	76
// TODO: does not yet work with jumboframe-enabled DuTs, use a different delay mechanism for this use case
static struct rte_mbuf* get_delay_pkt_invalid_size(struct rte_mempool* pool, uint32_t* rem_delay) {
	uint32_t delay = *rem_delay;
	// TODO: this is actually wrong for most NICs, fix this
	if (delay < 25) {
		// smaller than the smallest packet we can send
		// (which is preamble + SFD + CRC + IFG + 1 byte)
		// the CRC cannot be avoided since the CRC offload cannot be disabled on a per-packet basis
		// TODO: keep a counter of the error so that the average rate is correct
		*rem_delay = 25; // will be set to 0 at the end of the function
		delay = 25;
	}
	// calculate the optimimum packet size
	if (delay < 84) {
		// simplest case: requested gap smaller than the minimum allowed size
		// nothing to do
	} else if (delay > 1542) { // includes vlan tag to play it safe
		// remaining delay larger than the maximum frame size
		if (delay >= 1543 * 2) {
			// we could use even larger frames but this would be annoying (chained buffers or larger mbufs required)
			delay = 1543;
			// remaining size after this packet is still > 1514
		} else {
			// remaining size can be sent in a single packet
		}
	} else {
		// valid packet size, use lots of small packets
		if (delay - 83 < 25) {
			// next packet would be too small, i.e. remaining delay is between 64 and 89 bytes
			// this means we can just send two packets with remaining_delay/2 size
			delay = delay / 2;
		} else {
			delay = 83;
		}
	}
	*rem_delay -= delay;
	// TODO: consider allocating these packets at the beginning for performance reasons
	struct rte_mbuf* pkt = rte_pktmbuf_alloc(pool);
	// account for CRC offloading
	pkt->data_len = delay - 24;
	pkt->pkt_len = delay - 24;
	//printf("%d\n", delay - 24);
	return pkt;
}

void send_all_packets_with_delay_invalid_size(uint8_t port_id, uint16_t queue_id, struct rte_mbuf** load_pkts, uint16_t num_pkts, struct rte_mempool* pool) {
	const int BUF_SIZE = 128;
	struct rte_mbuf* pkts[BUF_SIZE];
	int send_buf_idx = 0;
	uint32_t num_bad_pkts = 0;
	uint32_t num_bad_bytes = 0;
	for (uint16_t i = 0; i < num_pkts; i++) {
		struct rte_mbuf* pkt = load_pkts[i];
		// desired inter-frame spacing is encoded in the hash 'usr' field
		uint32_t delay = pkt->hash.usr;
		// step 1: generate delay-packets
		while (delay > 0) {
			struct rte_mbuf* pkt = get_delay_pkt_invalid_size(pool, &delay);
			if (pkt) {
				num_bad_pkts++;
				// packet size: [MAC, CRC] to be consistent with HW counters
				num_bad_bytes += pkt->pkt_len + 4;
				pkts[send_buf_idx++] = pkt;
			}
			if (send_buf_idx >= BUF_SIZE) {
				send_all_packets(port_id, queue_id, pkts, send_buf_idx);
				send_buf_idx = 0;
			}
		}
		// step 2: send the packet
		pkts[send_buf_idx++] = pkt;
		if (send_buf_idx >= BUF_SIZE || i + 1 == num_pkts) { // don't forget to send the last batch
			send_all_packets(port_id, queue_id, pkts, send_buf_idx);
			send_buf_idx = 0;
		}
	}
	__sync_fetch_and_add(&bad_pkts_sent[port_id], num_bad_pkts);
	__sync_fetch_and_add(&bad_bytes_sent[port_id], num_bad_bytes);
	return;
}

static struct rte_mbuf* get_delay_pkt_bad_crc(struct rte_mempool* pool, uint32_t* rem_delay, uint32_t min_pkt_size) {
	// _Thread_local support seems to suck in (older?) gcc versions?
	// this should give us the best compatibility
	// TODO: move this to a macro with proper #ifdefs
	static __thread uint32_t target = 0;
	static __thread uint32_t current = 0;
	uint32_t delay = *rem_delay;
	target += delay;
	if (target < current) {
		// don't add a delay
		*rem_delay = 0;
		return NULL;
	}
	// add delay
	target -= current;
	current = 0;
	if (delay < min_pkt_size) {
		*rem_delay = min_pkt_size; // will be set to 0 at the end of the function
		delay = min_pkt_size;
	}
	// calculate the optimimum packet size
	if (delay < 1538) {
		delay = delay;
	} else if (delay > 2000) {
		// 2000 is an arbitrary chosen value as it doesn't really matter
		// we just need to avoid doing something stupid for packet sizes that are just over 1538 bytes
		delay = 1538;
	} else {
		// delay between 1538 and 2000
		delay = delay / 2;
	}
	*rem_delay -= delay;
	struct rte_mbuf* pkt = rte_pktmbuf_alloc(pool);
	// account for preamble, sfd, and ifg (CRC is disabled)
	pkt->data_len = delay - 20;
	pkt->pkt_len = delay - 20;
	pkt->ol_flags |= PKT_TX_NO_CRC_CSUM;
	current += delay;
	return pkt;
}


// NOTE: this function only works on ixgbe-based NICs as it relies on a driver modification allow disabling CRC on a per-packet basis
void send_all_packets_with_delay_bad_crc(uint8_t port_id, uint16_t queue_id, struct rte_mbuf** load_pkts, uint16_t num_pkts, struct rte_mempool* pool, uint32_t min_pkt_size) {
	const int BUF_SIZE = 128;
	struct rte_mbuf* pkts[BUF_SIZE];
	int send_buf_idx = 0;
	uint32_t num_bad_pkts = 0;
	uint32_t num_bad_bytes = 0;
	for (uint16_t i = 0; i < num_pkts; i++) {
		struct rte_mbuf* pkt = load_pkts[i];
		// desired inter-frame spacing is encoded in the hash 'usr' field
		uint32_t delay = pkt->hash.usr;
		// step 1: generate delay-packets
		while (delay > 0) {
			struct rte_mbuf* pkt = get_delay_pkt_bad_crc(pool, &delay, min_pkt_size);
			if (pkt) {
				num_bad_pkts++;
				// packet size: [MAC, CRC] to be consistent with HW counters
				num_bad_bytes += pkt->pkt_len;
				pkts[send_buf_idx++] = pkt;
			}
			if (send_buf_idx >= BUF_SIZE) {
				send_all_packets(port_id, queue_id, pkts, send_buf_idx);
				send_buf_idx = 0;
			}
		}
		// step 2: send the packet
		pkts[send_buf_idx++] = pkt;
		if (send_buf_idx >= BUF_SIZE || i + 1 == num_pkts) { // don't forget to send the last batch
			send_all_packets(port_id, queue_id, pkts, send_buf_idx);
			send_buf_idx = 0;
		}
	}
	// atomic as multiple threads may use the same stats register from multiple queues
	__sync_fetch_and_add(&bad_pkts_sent[port_id], num_bad_pkts);
	__sync_fetch_and_add(&bad_bytes_sent[port_id], num_bad_bytes);
	return;
}

// registers all libraries
// this should be done on startup via a __attribute__((__constructor__)) function
// however, there seems to be a bug: the init functions don't seem to work if called in the wrong order (note that the order depends on the linker)
// calling devinitfn_bond_drv() last causes problems
// so we just add them here again in an order that actually works independent from the link order
void devinitfn_rte_vmxnet3_driver();
void devinitfn_rte_virtio_driver();
void devinitfn_pmd_ring_drv();
void devinitfn_rte_ixgbe_driver();
void devinitfn_rte_ixgbevf_driver();
void devinitfn_rte_i40evf_driver();
void devinitfn_rte_i40e_driver();
void devinitfn_pmd_igb_drv();
void devinitfn_pmd_igbvf_drv();
void devinitfn_em_pmd_drv();
void devinitfn_bond_drv();
void devinitfn_pmd_xenvirt_drv();
void devinitfn_pmd_pcap_drv();
void register_pmd_drivers() {
	devinitfn_bond_drv();
	devinitfn_rte_vmxnet3_driver();
	devinitfn_rte_virtio_driver();
	devinitfn_pmd_ring_drv();
	devinitfn_rte_ixgbevf_driver();
	devinitfn_rte_ixgbe_driver();
	devinitfn_rte_i40evf_driver();
	devinitfn_rte_i40e_driver();
	devinitfn_pmd_igb_drv();
	devinitfn_pmd_igbvf_drv();
	devinitfn_em_pmd_drv();
	// TODO: what's wrong with these two?
	//devinitfn_pmd_xenvirt_drv();
	//devinitfn_pmd_pcap_drv();
}

// the following functions are static inline function in header files
// this is the easiest/least ugly way to make them available to luajit (#defining static before including the header breaks stuff)
uint16_t rte_eth_rx_burst_export(uint8_t port_id, uint16_t queue_id, void* rx_pkts, uint16_t nb_pkts) {
	return rte_eth_rx_burst(port_id, queue_id, rx_pkts, nb_pkts);
}

uint16_t rte_eth_tx_burst_export(uint8_t port_id, uint16_t queue_id, void* tx_pkts, uint16_t nb_pkts) {
	return rte_eth_tx_burst(port_id, queue_id, tx_pkts, nb_pkts);
}

void rte_pktmbuf_free_export(void* m) {
	rte_pktmbuf_free(m);
}


void rte_delay_ms_export(uint32_t ms) {
	rte_delay_ms(ms);
}

void rte_delay_us_export(uint32_t us) {
	rte_delay_us(us);
}

// FIXME: use proper size, support more than 64 entries
int mg_rte_eth_dev_rss_reta_update(uint8_t port, struct rte_eth_rss_reta_entry64* reta_conf) {
  reta_conf->mask = 0xffffffffffffffffULL;
  return rte_eth_dev_rss_reta_update(port, reta_conf, 64);
}<|MERGE_RESOLUTION|>--- conflicted
+++ resolved
@@ -5,17 +5,15 @@
 #include <rte_cycles.h>
 #include <rte_mbuf.h>
 #include <ixgbe_type.h>
-<<<<<<< HEAD
 #include <rte_mbuf.h>
 #include <rte_eth_ctrl.h>
+
+#include "rdtsc.h"
 
 // required for i40e_type.h
 #define X722_SUPPORT
 #define X722_A0_SUPPORT
-=======
-
-#include "rdtsc.h"
->>>>>>> aebbd867
+
 
 // i40e_ethdev depends on i40e_type.h but doesn't include it
 // some macro names clash with ixgbe macros included in some of the DPDK header
@@ -71,16 +69,12 @@
 	return (volatile uint32_t*)(registers[port] + reg);
 }
 
-<<<<<<< HEAD
 int get_max_ports() {
 	return RTE_MAX_ETHPORTS;
 }
 
-int configure_device(int port, int rx_queues, int tx_queues, int rx_descs, int tx_descs, uint16_t link_speed, struct rte_mempool* mempool, bool drop_en, uint8_t rss_enable, struct mg_rss_hash_mask * hash_functions) {
-=======
 // TODO: we should use a struct here
 int configure_device(int port, int rx_queues, int tx_queues, int rx_descs, int tx_descs, uint16_t link_speed, struct rte_mempool* mempool, bool drop_en, uint8_t rss_enable, struct mg_rss_hash_mask * hash_functions, bool disable_offloads) {
->>>>>>> aebbd867
   //printf("configure device: rxqueues = %d, txdevs = %d, port = %d\n", rx_queues, tx_queues, port);
 	if (port >= RTE_MAX_ETHPORTS) {
 		printf("error: Maximum number of supported ports is %d\n   This can be changed with the DPDK compile-time configuration variable RTE_MAX_ETHPORTS\n", RTE_MAX_ETHPORTS);
